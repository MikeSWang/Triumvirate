// Copyright (C) [GPLv3 Licence]
//
// This file is part of the Triumvirate program. See the COPYRIGHT
// and LICENCE files at the top-level directory of this distribution
// for details of copyright and licensing.
//
// This program is free software: you can redistribute it and/or modify it
// under the terms of the GNU General Public License as published by
// the Free Software Foundation, either version 3 of the License, or
// (at your option) any later version.
//
// This program is distributed in the hope that it will be useful,
// but WITHOUT ANY WARRANTY; without even the implied warranty of
// MERCHANTABILITY or FITNESS FOR A PARTICULAR PURPOSE.
// See the GNU General Public License for more details.
//
// You should have received a copy of the GNU General Public License
// along with this program. If not, see <https://www.gnu.org/licenses/>.

/**
 * @file parameters.hpp
 * @authors Mike S Wang (https://github.com/MikeSWang)
 *          Naonori Sugiyama (https://github.com/naonori)
 * @brief Program parameter configuration.
 *
 * This module provides a parameter set object with methods for reading,
 * validating and printing parameters (from/to a file).
 */

#ifndef TRIUMVIRATE_INCLUDE_PARAMETERS_HPP_INCLUDED_
#define TRIUMVIRATE_INCLUDE_PARAMETERS_HPP_INCLUDED_

#include <sys/stat.h>

#include <cstdio>
#include <cstring>
#include <fstream>
#include <string>

#include "monitor.hpp"

namespace trv {

/**
 * @brief Parameter set.
 *
 * This reads parameters from a file, stores and prints out the extracted
 * parameters, and validates the parameters.
 *
 */
class ParameterSet {
 public:
  /// --------------------------------------------------------------------
  /// I/O
  /// --------------------------------------------------------------------

  std::string catalogue_dir;        ///< catalogue directory
  std::string measurement_dir;      ///< measurement/output directory
  std::string data_catalogue_file;  ///< data catalogue file
  std::string rand_catalogue_file;  ///< random catalogue file
  std::string catalogue_columns;    ///< catalogue data columns
                                    ///< (comma-separated without space)
  std::string output_tag;           ///< output tag

  /// --------------------------------------------------------------------
  /// Mesh sampling
  /// --------------------------------------------------------------------

  /// Mesh properties.
  double boxsize[3];  ///< box size (in Mpc/h) in each dimension
  int ngrid[3];       ///< grid number in each dimension

  /// Derived mesh quantities.
  double volume;  ///< box volume (in Mpc^3/h^3)
  int nmesh;      ///< number of mesh grid cells
                  // RFE: change to @c long long and take care of int()

  /// Mesh alignment.
  std::string alignment = "centre";  ///< box alignment:
                                     ///< {"centre" (default), "pad"}
  std::string padscale = "box";      ///< padding scale
                                     ///< (if @c alignment is "pad"):
                                     ///< {"box" (default), "grid"}
  double padfactor;                  ///< padding factor

  /// Mesh assignment.
  std::string assignment = "tsc";   ///< mesh assignment scheme:
                                    ///< {"ngp", "cic",
                                    ///<  "tsc" (default), "pcs"}
  std::string interlace = "false";  ///< interlacing switch:
                                    ///< {"true"/"on",
                                    ///<  "false"/"off" (default)}

  /// --------------------------------------------------------------------
  /// Measurement
  /// --------------------------------------------------------------------

  /// Measurement specification.
  std::string catalogue_type;    ///< catalogue type:
                                 ///< {"survey", "random", "sim"}
  std::string measurement_type;  ///< measurement_type:
                                 ///< {"powspec", "2pcf", "2pcf-win",
                                 ///<  "bispec", "3pcf", "3pcf-win",
                                 ///<  "3pcf-win-wa"}

  std::string norm_convention = "particle";   ///< normalisation
                                              ///< convention:
                                              ///< {"mesh",
                                              ///<  "particle" (default)}

  std::string binning = "lin";  ///< binning scheme:
                                ///< {"lin" (default), "log",
                                ///<  "linpad", "logpad", "custom"}
  std::string form = "diag";    ///< form of the bispectrum measurement:
                                ///< {"diag" (default), "full"}

  /// Derived measurement specification.
  std::string npoint;  ///< <i>N</i>-point case: {"2pt", "3pt"}
  std::string space;   ///< coordinte space: {"fourier", "config"}

  /// Measurement parameters.
  int ell1;  ///< spherical degree associated with the first wavevector
  int ell2;  ///< spherical degree associated with the second wavevector
  int ELL;   ///< spherical degree associated with the line of sight

  int i_wa;  ///< first order of the wide-angle correction term
  int j_wa;  ///< second order of the wide-angle correction term

<<<<<<< HEAD
  /// Derived quantities.
  double volume;  ///< box volume
  int nmesh;  ///< total mesh grid number
=======
  double bin_min;  ///< measurement range minimum (in Mpc/h or h/Mpc)
  double bin_max;  ///< measurement range maximum (in Mpc/h or h/Mpc)

  int num_bins;  ///< number of measurement bins
  int idx_bin;   ///< fixed bin index in "full" @c form
                 ///< bispectrum measurements

  /// --------------------------------------------------------------------
  /// Misc
  /// --------------------------------------------------------------------
>>>>>>> 42a893c0

  int verbose = 20;  ///< logging verbosity level:
                     ///< {0  (NSET),
                     ///<  10 (DBUG),
                     ///<  20 (STAT) (default),
                     ///<  30 (INFO),
                     ///<  40 (WARN),
                     ///<  50 (ERRO)}

  /**
   * @brief Read parameters from a file.
   *
   * @param parameter_filepath Parameter file path.
   * @returns Validation exit status.
   */
  int read_from_file(char* parameter_filepath);

  /**
   * @brief Validate parameters.
   *
   * @returns Exit status.
   * @throws trv::sys::InvalidParameter When a parameter is invalid.
   *
   * @note This method is called by
   *       @ref trv::ParameterSet::read_from_file().
   */
  int validate();

  /**
   * @brief Print out extracted parameters to a file in the
   *        output measurement directory.
   *
   * @param out_parameter_filepath Printout parameter file path.
   * @returns Exit status.
   */
  int print_to_file(char* out_parameter_filepath);

  /**
   * @brief Print out extracted parameters to the default file path in the
   *        output measurement directory.
   *
   * @returns Exit status.
   *
   * @overload
   */
  int print_to_file();
};

}  // namespace trv

#endif  // !TRIUMVIRATE_INCLUDE_PARAMETERS_HPP_INCLUDED_<|MERGE_RESOLUTION|>--- conflicted
+++ resolved
@@ -126,11 +126,6 @@
   int i_wa;  ///< first order of the wide-angle correction term
   int j_wa;  ///< second order of the wide-angle correction term
 
-<<<<<<< HEAD
-  /// Derived quantities.
-  double volume;  ///< box volume
-  int nmesh;  ///< total mesh grid number
-=======
   double bin_min;  ///< measurement range minimum (in Mpc/h or h/Mpc)
   double bin_max;  ///< measurement range maximum (in Mpc/h or h/Mpc)
 
@@ -141,7 +136,6 @@
   /// --------------------------------------------------------------------
   /// Misc
   /// --------------------------------------------------------------------
->>>>>>> 42a893c0
 
   int verbose = 20;  ///< logging verbosity level:
                      ///< {0  (NSET),
