// Copyright (C) [GPLv3 Licence]
//
// This file is part of the Triumvirate program. See the COPYRIGHT
// and LICENCE files at the top-level directory of this distribution
// for details of copyright and licensing.
//
// This program is free software: you can redistribute it and/or modify it
// under the terms of the GNU General Public License as published by
// the Free Software Foundation, either version 3 of the License, or
// (at your option) any later version.
//
// This program is distributed in the hope that it will be useful,
// but WITHOUT ANY WARRANTY; without even the implied warranty of
// MERCHANTABILITY or FITNESS FOR A PARTICULAR PURPOSE.
// See the GNU General Public License for more details.
//
// You should have received a copy of the GNU General Public License
// along with this program. If not, see <https://www.gnu.org/licenses/>.

/**
 * @file threept.hpp
 * @authors Mike S Wang (https://github.com/MikeSWang)
 *          Naonori Sugiyama (https://github.com/naonori)
 * @brief Three-point correlator computations.
 *
 * This module provides the computation of three-point
 * statistics including:
 * - bispectrum normalisation (mesh- or particle-based);
 * - reduced-spherical-harmonic-weighted bispectrum shot noise;
 * - bispectrum and three-point correlation function for paired
 *   survey-type catalogues;
 * - bispectrum and three-point correlation function for periodic-box
 *   simulation-type catalogues in the global plane-parallel approximation.
 *
 */

#ifndef TRIUMVIRATE_INCLUDE_THREEPT_HPP_INCLUDED_
#define TRIUMVIRATE_INCLUDE_THREEPT_HPP_INCLUDED_

#include <cmath>
#include <complex>
#include <cstdio>

#include "monitor.hpp"
#include "parameters.hpp"
#include "maths.hpp"
#include "particles.hpp"
#include "dataobjs.hpp"
#include "io.hpp"
#include "field.hpp"
#include "twopt.hpp"

namespace trv {

/// **********************************************************************
/// Coupling coefficients
/// **********************************************************************

/**
 * @brief Calculate the coupling coefficient for spherical-harmonic
 *        components of full three-point statistics.
 *
 * The calculated quantity is
 * f@[
 *   (2\ell_1 + 1) (2\ell_2 + 1) (2L + 1)
 *   W(\ell1, \ell2, L; 0, 0, 0) W(\ell1, \ell2, L; m, 0, M) \,.
 * f@]
 *
 * @param ell1, ell2, ELL, m1, m2, M Wigner 3-j components.
 * @return Coupling coefficient for spherical-harmonic components in
 *         three-point statistics.
 */
double calc_coupling_coeff_3pt(
  int ell1, int ell2, int ELL, int m1, int m2, int M
);

/**
 * @brief Validate three-point correlator multipoles are non-vanishing.
 *
 * @param params Parameter set.
 */
void validate_multipole_coupling(trv::ParameterSet& params);


/// **********************************************************************
/// Normalisation
/// **********************************************************************

/**
 * @brief Calculate mesh-based bispectrum normalisation.
 *
 * @param particles Particle catalogue.
 * @param params Parameter set.
 * @param alpha Alpha contrast.
 * @returns Bispectrum normalisation factor.
 */
double calc_bispec_normalisation_from_mesh(
  ParticleCatalogue& particles, trv::ParameterSet& params, double alpha=1.
);

/**
 * @brief Calculate particle-based bispectrum normalisation.
 *
 * @param particles Particle catalogue.
 * @param alpha Alpha contrast.
 * @returns Bispectrum normalisation factor.
 */
double calc_bispec_normalisation_from_particles(
  ParticleCatalogue& particles, double alpha=1.
);


/// **********************************************************************
/// Shot noise
/// **********************************************************************

/**
 * @brief Calculate bispectrum shot noise amplitude weighted by
 *        reduced spherical harmonics.
 *
 * This calculates the quantity
 * f@[
 *   \bar{S}_{LM} = {\sum_i}{\vphantom{\sum}}'
 *     y_{LM}^*(\vec{x}_i) w(\vec{x}_i)^3 \,,
 * f@]
 * where if a pair of catalogues are provided,
 * f@[
 *   {\sum_i}{\vphantom{\sum}}' =
 *     \sum_{i \in mathrm{data}} - \alpha^3 \sum_{i \in mathrm{rand}} \,,
 * f@]
 * and otherwise
 * f@[
 *   {\sum_i}{\vphantom{\sum}}' =
 *     \alpha^3  \sum_{i \in mathrm{data or rand}} \,.
 * f@]
 *
 * @note See eq. (46) in Sugiyama et al. (2019)
 *       [<a href="https://arxiv.org/abs/1803.02132">1803.02132</a>].
 *
 * @param particles_data (Data-source) particle catalogue.
 * @param particles_rand (Random-source) particle catalogue.
 * @param los_data (Data-source) particle lines of sight.
 * @param los_rand (Random-source) particle lines of sight.
 * @param alpha Alpha contrast.
 * @param ell Degree of the spherical harmonic.
 * @param m Order of the spherical harmonic.
 * @returns Weighted shot-noise contribution for bispectrum.
 */
std::complex<double> calc_ylm_wgtd_shotnoise_amp_for_bispec(
  ParticleCatalogue& particles_data, ParticleCatalogue& particles_rand,
  LineOfSight* los_data, LineOfSight* los_rand,
  double alpha, int ell, int m
);

/**
 * @brief Calculate bispectrum shot noise amplitude weighted by
 *        reduced spherical harmonics.
 *
 * @param particles Particle catalogue.
 * @param los Particle lines of sight.
 * @param alpha Alpha contrast.
 * @param ell Degree of the spherical harmonic.
 * @param m Order of the spherical harmonic.
 * @returns Weighted shot-noise amplitude for bispectrum.
 *
 * @overload
 */
std::complex<double> calc_ylm_wgtd_shotnoise_amp_for_bispec(
  ParticleCatalogue& particles, LineOfSight* los,
  double alpha, int ell, int m
);


/// ***************************************************************************
/// Full statistics
/// ***************************************************************************

/// STYLE: Standard naming convention is not always followed for
/// intermediary quantities in the functions below.

/// Hereafter 'the Paper' refers to Sugiyama et al. (2019) [1803.02132].

/**
 * @brief Compute bispectrum from paired survey-type catalogues.
 *
 * @param catalogue_data (Data-source) particle catalogue.
 * @param catalogue_rand (Random-source) particle catalogue.
 * @param los_data (Data-source) particle lines of sight.
 * @param los_rand (Random-source) particle lines of sight.
 * @param params Parameter set.
 * @param kbinning Wavenumber binning.
 * @param norm_factor Normalisation factor.
 * @returns Bispectrum measurements.
 */
trv::BispecMeasurements compute_bispec(
  ParticleCatalogue& catalogue_data, ParticleCatalogue& catalogue_rand,
  LineOfSight* los_data, LineOfSight* los_rand,
  trv::ParameterSet& params, trv::Binning& kbinning,
  double norm_factor
);

/**
 * @brief Compute three-point correlation function from paired
 *        survey-type catalogues.
 *
 * @param catalogue_data (Data-source) particle catalogue.
 * @param catalogue_rand (Random-source) particle catalogue.
 * @param los_data (Data-source) particle lines of sight.
 * @param los_rand (Random-source) particle lines of sight.
 * @param params Parameter set.
 * @param rbinning Separation binning.
 * @param norm_factor Normalisation factor.
 * @returns Three-point correlation function measurements.
 */
trv::ThreePCFMeasurements compute_3pcf(
  ParticleCatalogue& catalogue_data, ParticleCatalogue& catalogue_rand,
  LineOfSight* los_data, LineOfSight* los_rand,
  trv::ParameterSet& params, trv::Binning& rbinning,
  double norm_factor
);

/**
 * @brief Compute bispectrum in a periodic box in the global
 *        plane-parallel approximation.
 *
 * @param catalogue_data (Data-source) particle catalogue.
 * @param params Parameter set.
 * @param kbinning Wavenumber binning.
 * @param norm_factor Normalisation factor.
 * @returns Bispectrum measurements.
 */
trv::BispecMeasurements compute_bispec_in_gpp_box(
  ParticleCatalogue& catalogue_data,
  trv::ParameterSet& params, trv::Binning kbinning,
  double norm_factor
);

<<<<<<< HEAD
      SphericalHarmonicCalculator::
        store_reduced_spherical_harmonic_in_fourier_space(
          params.ell1, m1_, params.boxsize, params.ngrid, ylm_a
        );
      SphericalHarmonicCalculator::
        store_reduced_spherical_harmonic_in_fourier_space(
          params.ell2, m2_, params.boxsize, params.ngrid, ylm_b
        );

      /// Compute G_00 in eq. (42) in the Paper (L, M = 0 in the global
      /// plane-parallel picture).
      /// QUEST: Why does this not include any weights?
      PseudoDensityField<ParticleCatalogue> dn_00_(params);
      dn_00_.compute_unweighted_fluctuation_insitu(
        particles_data, params.volume
      );
      dn_00_.fourier_transform();
      dn_00_.apply_assignment_compensation();
      dn_00_.inv_fourier_transform();

      /// Compute F_lm's in eq. (42) in the Paper.
      PseudoDensityField<ParticleCatalogue> F_lm_a(params);
      double rmag_a, rmag_b;

      if (params.form == "full") {
        rmag_a = r1_save[params.ith_rbin];
        F_lm_a.inv_fourier_transform_for_sjl_ylm_wgtd_field(
          dn_00, ylm_a, sj1, rmag_a
        );
      }

      for (int i_rbin = 0; i_rbin < params.num_rbin; i_rbin++) {
        rmag_b = r2_save[i_rbin];

        PseudoDensityField<ParticleCatalogue> F_lm_b(params);  // F_lm_b
        F_lm_b.inv_fourier_transform_for_sjl_ylm_wgtd_field(
          dn_00, ylm_b, sj2, rmag_b
        );

        if (params.form == "diag") {
          rmag_a = rmag_b;
          F_lm_a.inv_fourier_transform_for_sjl_ylm_wgtd_field(
            dn_00, ylm_a, sj1, rmag_a
          );
        }

        /// Add grid contribution.
        std::complex<double> zeta_sum = 0.;
        for (int gid = 0; gid < params.nmesh; gid++) {
          std::complex<double> F_lm_a_gridpt(F_lm_a[gid][0], F_lm_a[gid][1]);
          std::complex<double> F_lm_b_gridpt(F_lm_b[gid][0], F_lm_b[gid][1]);
          std::complex<double> G_00_gridpt(dn_00_[gid][0], dn_00_[gid][1]);
          zeta_sum += F_lm_a_gridpt * F_lm_b_gridpt * G_00_gridpt;
        }

        zeta_save[i_rbin] += std::pow(M_I, params.ell1 + params.ell2)
          * coupling * vol_cell * zeta_sum;

        if (trv::runtime::currTask == 0) {
          std::printf(
            "[%s STAT] Three-point correlation function term at "
            "separation r2 = %.3f and order (m1, m2, M) = (%d, %d, %d) "
            "computed.\n",
            trv::runtime::show_timestamp().c_str(),
            rmag_b, m1_, m2_, M_
          );
        }
      }

      delete[] ylm_a; ylm_a = NULL;
      delete[] ylm_b; ylm_b = NULL;
      trv::runtime::gbytesMem -= 2 * double(params.nmesh)
        * sizeof(std::complex<double>) / BYTES_PER_GBYTES;
    }
  }

  dn_00.finalise_density_field();  // ~dn_00

  if (trv::runtime::currTask == 0) {
    std::printf(
      "[%s STAT] ... computed three-point correlation function terms.\n",
      trv::runtime::show_timestamp().c_str()
    );
  }

  /* * Output ************************************************************** */

  /// Fill in output struct.
  /// TODO: Add 3PCF effective binning.
  ThreePCFMeasurements threepcf_out;
  for (int ibin = 0; ibin < params.num_rbin; ibin++) {
    if (params.form == "diag") {
      threepcf_out.rbin1.push_back(rbin[ibin]);
    } else
    if (params.form == "full") {
      threepcf_out.rbin1.push_back(rbin[params.ith_rbin]);
    }
    threepcf_out.reff1.push_back(r1_save[ibin]);
    threepcf_out.rbin2.push_back(rbin[ibin]);
    threepcf_out.reff2.push_back(r2_save[ibin]);
    threepcf_out.npair.push_back(npair_save[ibin]);
    threepcf_out.zeta_raw.push_back(norm * zeta_save[ibin]);
    threepcf_out.zeta_shot.push_back(norm * sn_save[ibin]);
  }

  /// Save (optionally) to output file.
  if (save) {
    /// Set output path.
    char save_filepath[1024];
    if (params.form == "diag") {
      std::sprintf(
        save_filepath, "%s/zeta%d%d%d%s",
        params.measurement_dir.c_str(),
        params.ell1, params.ell2, params.ELL,
        params.output_tag.c_str()
      );
    } else
    if (params.form == "full") {
      std::sprintf(
        save_filepath, "%s/zeta%d%d%d_rbin%02d%s",
        params.measurement_dir.c_str(),
        params.ell1, params.ell2, params.ELL,
        params.ith_rbin,
        params.output_tag.c_str()
      );
    }

    /// Write output.
    std::FILE* save_fileptr = std::fopen(save_filepath, "w");
    print_3pt_meas_file_header(
      save_fileptr, params, particles_data, norm, norm_alt, "config"
    );
    for (int ibin = 0; ibin < params.num_rbin; ibin++) {
      std::fprintf(
        save_fileptr,
        "%.9e \t %.9e \t %.9e \t %.9e \t %d \t %.9e \t %.9e \t %.9e \t %.9e\n",
        threepcf_out.rbin1[ibin], threepcf_out.reff1[ibin],
        threepcf_out.rbin2[ibin], threepcf_out.reff2[ibin],
        threepcf_out.npair[ibin],
        threepcf_out.zeta_raw[ibin].real(), threepcf_out.zeta_raw[ibin].imag(),
        threepcf_out.zeta_shot[ibin].real(), threepcf_out.zeta_shot[ibin].imag()
      );
    }
    std::fclose(save_fileptr);

    if (trv::runtime::currTask == 0) {
      std::printf(
        "[%s STAT] Measurements saved to %s.\n",
        trv::runtime::show_timestamp().c_str(),
        save_filepath
      );
    }
  }

  delete[] npair_save; delete[] r1_save; delete[] r2_save;
  delete[] zeta_save; delete[] sn_save;

  return threepcf_out;
}
=======
/**
 * @brief Compute three-point correlation function in a periodic box
 *        in the global plane-parallel approximation.
 *
 * @param catalogue_data (Data-source) particle catalogue.
 * @param params Parameter set.
 * @param rbinning Separation binning.
 * @param norm_factor Normalisation factor.
 * @returns Three-point correlation function measurements.
 */
trv::ThreePCFMeasurements compute_3pcf_in_gpp_box(
  ParticleCatalogue& catalogue_data,
  trv::ParameterSet& params, trv::Binning& rbinning,
  double norm_factor
);
>>>>>>> 42a893c0

/**
 * @brief Compute three-point correlation function window from
 *        a random catalogue.
 *
 * @param catalogue_rand (Random-source) particle catalogue.
 * @param los_rand (Random-source) particle lines of sight.
 * @param params Parameter set.
 * @param rbinning Separation binning.
 * @param alpha Alpha contrast.
 * @param norm_factor Normalisation factor.
 * @param wide_angle Whether wide-angle corretions or not.
 * @returns Three-point correlation function window measurements.
 */
trv::ThreePCFWindowMeasurements compute_3pcf_window(
  ParticleCatalogue& catalogue_rand, LineOfSight* los_rand,
  trv::ParameterSet& params, trv::Binning& rbinning,
  double alpha, double norm_factor, bool wide_angle=false
);

#ifdef TRV_USE_LEGACY_CODE
/**
 * @brief Compute bispectrum from paired survey-type catalogues with
 *        a particular choice of line of sight.
 *
 * @param catalogue_data (Data-source) particle catalogue.
 * @param catalogue_rand (Random-source) particle catalogue.
 * @param los_data (Data-source) particle lines of sight.
 * @param los_rand (Random-source) particle lines of sight.
 * @param los_choice Choice of line of sight in {0, 1, 2}.
 * @param params Parameter set.
 * @param kbin Wavenumber binning.
 * @param alpha Alpha contrast.
 * @param norm Normalisation factor.
 * @returns Bispectrum measurements.
 */
trv::BispecMeasurements compute_bispec_for_los_choice(
  ParticleCatalogue& catalogue_data, ParticleCatalogue& catalogue_rand,
  LineOfSight* los_data, LineOfSight* los_rand,
  int los_choice,
  trv::ParameterSet& params, trv::Binning& kbinning,
  double norm_factor
);
#endif  // TRV_USE_LEGACY_CODE

}  // namespace trv

#endif  // !TRIUMVIRATE_INCLUDE_THREEPT_HPP_INCLUDED_<|MERGE_RESOLUTION|>--- conflicted
+++ resolved
@@ -235,167 +235,6 @@
   double norm_factor
 );
 
-<<<<<<< HEAD
-      SphericalHarmonicCalculator::
-        store_reduced_spherical_harmonic_in_fourier_space(
-          params.ell1, m1_, params.boxsize, params.ngrid, ylm_a
-        );
-      SphericalHarmonicCalculator::
-        store_reduced_spherical_harmonic_in_fourier_space(
-          params.ell2, m2_, params.boxsize, params.ngrid, ylm_b
-        );
-
-      /// Compute G_00 in eq. (42) in the Paper (L, M = 0 in the global
-      /// plane-parallel picture).
-      /// QUEST: Why does this not include any weights?
-      PseudoDensityField<ParticleCatalogue> dn_00_(params);
-      dn_00_.compute_unweighted_fluctuation_insitu(
-        particles_data, params.volume
-      );
-      dn_00_.fourier_transform();
-      dn_00_.apply_assignment_compensation();
-      dn_00_.inv_fourier_transform();
-
-      /// Compute F_lm's in eq. (42) in the Paper.
-      PseudoDensityField<ParticleCatalogue> F_lm_a(params);
-      double rmag_a, rmag_b;
-
-      if (params.form == "full") {
-        rmag_a = r1_save[params.ith_rbin];
-        F_lm_a.inv_fourier_transform_for_sjl_ylm_wgtd_field(
-          dn_00, ylm_a, sj1, rmag_a
-        );
-      }
-
-      for (int i_rbin = 0; i_rbin < params.num_rbin; i_rbin++) {
-        rmag_b = r2_save[i_rbin];
-
-        PseudoDensityField<ParticleCatalogue> F_lm_b(params);  // F_lm_b
-        F_lm_b.inv_fourier_transform_for_sjl_ylm_wgtd_field(
-          dn_00, ylm_b, sj2, rmag_b
-        );
-
-        if (params.form == "diag") {
-          rmag_a = rmag_b;
-          F_lm_a.inv_fourier_transform_for_sjl_ylm_wgtd_field(
-            dn_00, ylm_a, sj1, rmag_a
-          );
-        }
-
-        /// Add grid contribution.
-        std::complex<double> zeta_sum = 0.;
-        for (int gid = 0; gid < params.nmesh; gid++) {
-          std::complex<double> F_lm_a_gridpt(F_lm_a[gid][0], F_lm_a[gid][1]);
-          std::complex<double> F_lm_b_gridpt(F_lm_b[gid][0], F_lm_b[gid][1]);
-          std::complex<double> G_00_gridpt(dn_00_[gid][0], dn_00_[gid][1]);
-          zeta_sum += F_lm_a_gridpt * F_lm_b_gridpt * G_00_gridpt;
-        }
-
-        zeta_save[i_rbin] += std::pow(M_I, params.ell1 + params.ell2)
-          * coupling * vol_cell * zeta_sum;
-
-        if (trv::runtime::currTask == 0) {
-          std::printf(
-            "[%s STAT] Three-point correlation function term at "
-            "separation r2 = %.3f and order (m1, m2, M) = (%d, %d, %d) "
-            "computed.\n",
-            trv::runtime::show_timestamp().c_str(),
-            rmag_b, m1_, m2_, M_
-          );
-        }
-      }
-
-      delete[] ylm_a; ylm_a = NULL;
-      delete[] ylm_b; ylm_b = NULL;
-      trv::runtime::gbytesMem -= 2 * double(params.nmesh)
-        * sizeof(std::complex<double>) / BYTES_PER_GBYTES;
-    }
-  }
-
-  dn_00.finalise_density_field();  // ~dn_00
-
-  if (trv::runtime::currTask == 0) {
-    std::printf(
-      "[%s STAT] ... computed three-point correlation function terms.\n",
-      trv::runtime::show_timestamp().c_str()
-    );
-  }
-
-  /* * Output ************************************************************** */
-
-  /// Fill in output struct.
-  /// TODO: Add 3PCF effective binning.
-  ThreePCFMeasurements threepcf_out;
-  for (int ibin = 0; ibin < params.num_rbin; ibin++) {
-    if (params.form == "diag") {
-      threepcf_out.rbin1.push_back(rbin[ibin]);
-    } else
-    if (params.form == "full") {
-      threepcf_out.rbin1.push_back(rbin[params.ith_rbin]);
-    }
-    threepcf_out.reff1.push_back(r1_save[ibin]);
-    threepcf_out.rbin2.push_back(rbin[ibin]);
-    threepcf_out.reff2.push_back(r2_save[ibin]);
-    threepcf_out.npair.push_back(npair_save[ibin]);
-    threepcf_out.zeta_raw.push_back(norm * zeta_save[ibin]);
-    threepcf_out.zeta_shot.push_back(norm * sn_save[ibin]);
-  }
-
-  /// Save (optionally) to output file.
-  if (save) {
-    /// Set output path.
-    char save_filepath[1024];
-    if (params.form == "diag") {
-      std::sprintf(
-        save_filepath, "%s/zeta%d%d%d%s",
-        params.measurement_dir.c_str(),
-        params.ell1, params.ell2, params.ELL,
-        params.output_tag.c_str()
-      );
-    } else
-    if (params.form == "full") {
-      std::sprintf(
-        save_filepath, "%s/zeta%d%d%d_rbin%02d%s",
-        params.measurement_dir.c_str(),
-        params.ell1, params.ell2, params.ELL,
-        params.ith_rbin,
-        params.output_tag.c_str()
-      );
-    }
-
-    /// Write output.
-    std::FILE* save_fileptr = std::fopen(save_filepath, "w");
-    print_3pt_meas_file_header(
-      save_fileptr, params, particles_data, norm, norm_alt, "config"
-    );
-    for (int ibin = 0; ibin < params.num_rbin; ibin++) {
-      std::fprintf(
-        save_fileptr,
-        "%.9e \t %.9e \t %.9e \t %.9e \t %d \t %.9e \t %.9e \t %.9e \t %.9e\n",
-        threepcf_out.rbin1[ibin], threepcf_out.reff1[ibin],
-        threepcf_out.rbin2[ibin], threepcf_out.reff2[ibin],
-        threepcf_out.npair[ibin],
-        threepcf_out.zeta_raw[ibin].real(), threepcf_out.zeta_raw[ibin].imag(),
-        threepcf_out.zeta_shot[ibin].real(), threepcf_out.zeta_shot[ibin].imag()
-      );
-    }
-    std::fclose(save_fileptr);
-
-    if (trv::runtime::currTask == 0) {
-      std::printf(
-        "[%s STAT] Measurements saved to %s.\n",
-        trv::runtime::show_timestamp().c_str(),
-        save_filepath
-      );
-    }
-  }
-
-  delete[] npair_save; delete[] r1_save; delete[] r2_save;
-  delete[] zeta_save; delete[] sn_save;
-
-  return threepcf_out;
-}
-=======
 /**
  * @brief Compute three-point correlation function in a periodic box
  *        in the global plane-parallel approximation.
@@ -411,7 +250,6 @@
   trv::ParameterSet& params, trv::Binning& rbinning,
   double norm_factor
 );
->>>>>>> 42a893c0
 
 /**
  * @brief Compute three-point correlation function window from
