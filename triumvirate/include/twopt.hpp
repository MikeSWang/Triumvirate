--- conflicted
+++ resolved
@@ -51,224 +51,18 @@
 
 namespace trv {
 
-<<<<<<< HEAD
-/**
- * Print out the header to the measurement output file.
- *
- * @param save_fileptr Saved file pointer.
- * @param params Parameter set.
- * @param catalogue_data (Data-source) catalogue.
- * @param catalogue_rand (Random-source) catalogue.
- * @param norm Normalisation factor.
- * @param norm_alt Alternative normalisation factor (only printed out
- *                 if non-zero).
- * @param pk_sn_particle Shot noise calculated based on particles (only
- *                       printed out if non-zero).
- * @param space Either 'config'(-uration) space or 'fourier' space.
- *
- * @overload
- */
-void print_2pt_meas_file_header(
-  std::FILE* save_fileptr, trv::scheme::ParameterSet& params,
-  ParticleCatalogue& catalogue_data, ParticleCatalogue& catalogue_rand,
-  float norm, float norm_alt, std::complex<double> pk_sn_particle,
-  std::string space
-) {
-  std::fprintf(
-    save_fileptr,
-    "# Data catalogue: %d particles of total weight %.3f\n",
-    catalogue_data.ntotal, catalogue_data.wtotal
-  );
-  std::fprintf(
-    save_fileptr,
-    "# Random catalogue: %d particles of total weight %.3f\n",
-    catalogue_rand.ntotal, catalogue_rand.wtotal
-  );
-  std::fprintf(
-    save_fileptr,
-    "# Box size: (%.3f, %.3f, %.3f)\n",
-    params.boxsize[0], params.boxsize[1], params.boxsize[2]
-  );
-  std::fprintf(
-    save_fileptr,
-    "# Mesh number: (%d, %d, %d)\n",
-    params.ngrid[0], params.ngrid[1], params.ngrid[2]
-  );
-  std::fprintf(
-    save_fileptr,
-    "# Particle extents: ([%.3f, %.3f], [%.3f, %.3f], [%.3f, %.3f])\n",
-    catalogue_data.pos_min[0], catalogue_data.pos_max[0],
-    catalogue_data.pos_min[1], catalogue_data.pos_max[1],
-    catalogue_data.pos_min[2], catalogue_data.pos_max[2]
-  );
-  std::fprintf(
-    save_fileptr,
-    "# Alignment and assignment: %s, %s\n",
-    params.alignment.c_str(), params.assignment.c_str()
-  );
-  std::fprintf(
-    save_fileptr,
-    "# Interlacing: %s\n", params.interlace.c_str()
-  );
-  std::fprintf(
-    save_fileptr,
-    "# Normalisation (%s-based): %.9e\n",
-    params.norm_convention.c_str(), norm
-  );
-  if (norm_alt != 0.) {
-    std::fprintf(
-      save_fileptr,
-      "# Normalisation (alternative): %.9e\n", norm_alt
-    );
-  }
-  std::fprintf(
-    save_fileptr,
-    "# Shot noise (%s-based): see data below\n",
-    params.shotnoise_convention.c_str()
-  );
-  if (pk_sn_particle != 0.) {
-    std::fprintf(
-      save_fileptr,
-      "# Shot noise (particle-based): %.9e\n",
-      pk_sn_particle.real()
-    );
-  }
-  if (space == "config") {
-    std::fprintf(
-      save_fileptr,
-      "# [0] r_central, [1] r_eff, [2] npair, "
-      "[3] xi%d.real, [4] xi%d.imag\n",
-      params.ELL, params.ELL
-    );
-  } else
-  if (space == "fourier") {
-    std::fprintf(
-      save_fileptr,
-      "# [0] k_central, [1] k_eff, [2] nmode, "
-      "[3] pk%d_raw.real, [4] pk%d_raw.imag, "
-      "[5] pk_shot.real, [6] pk_shot.imag\n",
-      params.ELL, params.ELL
-    );
-  } else {
-    throw trv::runtime::InvalidParameter(
-      "[%s ERRO] `space` must be either 'config' or 'fourier': %s\n",
-      trv::runtime::show_timestamp().c_str(), space.c_str()
-    );
-  }
-}
-=======
 /// **********************************************************************
 /// Coupling coefficients
 /// **********************************************************************
->>>>>>> 42a893c0
 
 /**
  * @brief Calculate the coupling coefficient for spherical-harmonic
  *        components of full two-point statistics.
  *
-<<<<<<< HEAD
- * @param save_fileptr Saved file pointer.
- * @param params Parameter set.
- * @param catalogue Catalogue.
- * @param norm Normalisation factor.
- * @param norm_alt Alternative normalisation factor (only printed out
- *                 if non-zero).
- * @param pk_sn_particle Shot noise calculated based on particles (only
- *                       printed out if non-zero).
- * @param space Either 'config'(-uration) space or 'fourier' space.
- */
-void print_2pt_meas_file_header(
-  std::FILE* save_fileptr,trv::scheme::ParameterSet& params,
-  ParticleCatalogue& catalogue, float norm, float norm_alt,
-  std::complex<double> pk_sn_particle,
-  std::string space
-) {
-  std::fprintf(
-    save_fileptr,
-    "# Catalogue: %d particles of total weight %.3f\n",
-    catalogue.ntotal, catalogue.wtotal
-  );
-  std::fprintf(
-    save_fileptr,
-    "# Box size: (%.3f, %.3f, %.3f)\n",
-    params.boxsize[0], params.boxsize[1], params.boxsize[2]
-  );
-  std::fprintf(
-    save_fileptr,
-    "# Mesh number: (%d, %d, %d)\n",
-    params.ngrid[0], params.ngrid[1], params.ngrid[2]
-  );
-  std::fprintf(
-    save_fileptr,
-    "# Particle extents: ([%.3f, %.3f], [%.3f, %.3f], [%.3f, %.3f])\n",
-    catalogue.pos_min[0], catalogue.pos_max[0],
-    catalogue.pos_min[1], catalogue.pos_max[1],
-    catalogue.pos_min[2], catalogue.pos_max[2]
-  );
-  std::fprintf(
-    save_fileptr,
-    "# Alignment and assignment: %s, %s\n",
-    params.alignment.c_str(), params.assignment.c_str()
-  );
-  std::fprintf(
-    save_fileptr,
-    "# Interlacing: %s\n", params.interlace.c_str()
-  );
-  std::fprintf(
-    save_fileptr,
-    "# Normalisation (%s-based): %.9e\n",
-    params.norm_convention.c_str(), norm
-  );
-  if (norm_alt != 0.) {
-    std::fprintf(
-      save_fileptr,
-      "# Normalisation (alternative): %.9e\n", norm_alt
-    );
-  }
-  std::fprintf(
-    save_fileptr,
-    "# Shot noise (%s-based): see data below\n",
-    params.shotnoise_convention.c_str()
-  );
-  if (pk_sn_particle != 0.) {
-    std::fprintf(
-      save_fileptr,
-      "# Shot noise (particle-based): %.9e\n",
-      pk_sn_particle.real()
-    );
-  }
-  if (space == "config") {
-    std::fprintf(
-      save_fileptr,
-      "# [0] r_central, [1] r_eff, [2] npair, "
-      "[3] xi%d.real, [4] xi%d.imag\n",
-      params.ELL, params.ELL
-    );
-  } else
-  if (space == "fourier") {
-    std::fprintf(
-      save_fileptr,
-      "# [0] k_central, [1] k_eff, [2] nmode, "
-      "[3] pk%d_raw.real, [4] pk%d_raw.imag, "
-      "[5] pk_shot.real, [6] pk_shot.imag\n",
-      params.ELL, params.ELL
-    );
-  } else {
-    throw trv::runtime::InvalidParameter(
-      "[%s ERRO] `space` must be either 'config' or 'fourier': %s\n",
-      trv::runtime::show_timestamp().c_str(), space.c_str()
-    );
-  }
-}
-
-/**
- * Power spectrum measurements.
-=======
  * The calculated quantity is
  * f@[
  *   (2\ell + 1) (2L + 1) W(\ell, 0, L; m, 0, M) \,.
  * f@]
->>>>>>> 42a893c0
  *
  * @param ell, ELL, m, M Wigner 3-j components.
  * @return Coupling coefficient for spherical-harmonic components in
